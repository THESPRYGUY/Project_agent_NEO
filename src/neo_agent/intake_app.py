--- conflicted
+++ resolved
@@ -2757,8 +2757,6 @@
                     profile["advanced_overrides"] = advanced_overrides_value
 
         return profile, errors
-<<<<<<< HEAD
-=======
 
     def _normalize_profile_from_params(
         self, profile: Mapping[str, Any], params: Mapping[str, list[str] | str]
@@ -2825,7 +2823,6 @@
         except Exception:
             pass
         return profile
->>>>>>> 4a86afe3
 
     def _merge_with_last_saved_profile(
         self, profile: Mapping[str, Any]
@@ -4176,64 +4173,11 @@
                     length = 0
                 raw = (environ.get("wsgi.input").read(length) if length else b"") or b""
                 params = parse_qs(raw.decode("utf-8"), keep_blank_values=True)
-<<<<<<< HEAD
-                form_profile, form_errors = self._build_profile(
-                    params, self._load_persona_state()
-                )
-                if isinstance(form_profile, Mapping):
-                    try:
-                        raw_adv_val = form_profile.get("_raw_advanced_overrides")
-                        raw_advanced_overrides = (
-                            str(raw_adv_val).strip() if raw_adv_val else ""
-                        )
-                    except Exception:
-                        raw_advanced_overrides = ""
-                    form_profile = dict(form_profile)
-                    form_profile.pop("_raw_advanced_overrides", None)
-                else:
-                    form_profile = {}
-
-                try:
-                    notice = self._save_persona_state(params)
-                except Exception:
-                    notice = "Failed to persist persona state"
-
-                # Validation guard: do not save if advanced_overrides failed to parse
-                if form_errors:
-                    render_profile = dict(form_profile)
-                    if raw_advanced_overrides:
-                        render_profile["_raw_advanced_overrides"] = (
-                            raw_advanced_overrides
-                        )
-                    error_text = "; ".join(str(v) for v in form_errors.values())
-                    validation_notice = f"Validation error: {error_text}"
-                    if notice:
-                        notice = f"{notice} ({validation_notice})"
-                    else:
-                        notice = validation_notice
-                    body_html = self.render_form(
-                        message=notice, profile=render_profile, errors=form_errors
-                    )
-                    body_bytes = body_html.encode("utf-8")
-                    headers = self._ensure_content_length(
-                        [
-                            ("Content-Type", "text/html; charset=utf-8"),
-                            ("Cache-Control", "no-store, must-revalidate"),
-                            ("Pragma", "no-cache"),
-                            ("Expires", "0"),
-                            ("X-NEO-Intake-Version", INTAKE_BUILD_TAG),
-                        ],
-                        len(body_bytes),
-                    )
-                    start_response("200 OK", headers)
-                    return [body_bytes]
-=======
                 (
                     form_profile,
                     form_errors,
                     raw_advanced_overrides,
                 ) = self._canonical_profile_from_params(params)
->>>>>>> 4a86afe3
 
                 try:
                     notice = self._save_persona_state(params)
