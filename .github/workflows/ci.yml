name: CI (Unit + Integ/Smoke)

on:
  push:
    branches: [ main, chore/**, feature/** ]
  pull_request:
    branches: [ main ]

jobs:
  sca:
    name: SCA (warn-only)
    runs-on: ubuntu-latest
    continue-on-error: true
    steps:
      - uses: actions/checkout@v4
      - name: Set up Python
        uses: actions/setup-python@v5
        with: { python-version: '3.11' }
      - name: Install Python deps and pip-audit
        run: |
          python -m pip install -U pip
          pip install -e .[dev] pip-audit
      - name: Run pip-audit (JSON)
        run: |
          pip-audit -f json -o sca-pip-audit.json || true
      - name: Set up Node.js
        uses: actions/setup-node@v4
        with: { node-version: '20.x' }
      - name: Install Node deps
        run: npm ci
      - name: Run npm audit (production)
        run: npm audit --production --json > sca-npm-audit.json || true
      - name: Upload SCA artifacts
        if: always()
        uses: actions/upload-artifact@v4
        with:
          name: sca-reports
          path: |
            sca-pip-audit.json
            sca-npm-audit.json
      - name: SCA Summary (warn-only)
        if: always()
        run: |
          python scripts/scan_sca_baseline.py || true

  unit-python:
    runs-on: ubuntu-latest
    env:
      PYTHONPATH: ${{ github.workspace }}/src
      NEO_REPO_OUTDIR: ${{ runner.temp }}/_generated
      NEO_COPY_TO_ONEDRIVE: 'false'
      FAIL_ON_PARITY: 'true'
      NEO_APPLY_OVERLAYS: 'false'
    steps:
      - uses: actions/checkout@v4
      - uses: actions/setup-python@v5
        with: { python-version: '3.11' }
      - name: Install deps
        run: |
          python -m pip install -U pip
          pip install -e .[dev] coverage
      - name: Unit tests + coverage
        run: |
          coverage run -m pytest
          coverage report

  unit-js:
    runs-on: ubuntu-latest
    env:
      FAIL_ON_PARITY: 'true'
    steps:
      - uses: actions/checkout@v4
      - uses: actions/setup-node@v4
        with: { node-version: '20.x' }
      - run: npm ci
      - run: npm test  # vitest with thresholds

  golden-snapshot:
    name: golden snapshot
    runs-on: ubuntu-latest
    needs: [unit-python, unit-js]
    env:
      PYTHONPATH: ${{ github.workspace }}/src
      NEO_REPO_OUTDIR: ${{ runner.temp }}/_generated
      NEO_COPY_TO_ONEDRIVE: 'false'
      FAIL_ON_PARITY: 'true'
      NEO_APPLY_OVERLAYS: 'false'
    steps:
      - uses: actions/checkout@v4
      - uses: actions/setup-python@v5
        with: { python-version: '3.11' }
      - uses: actions/setup-node@v4
        with: { node-version: '20.x' }
      - run: python -m pip install -U pip && pip install -e .[dev]
      - run: npm ci
      - name: Golden snapshot (blocking)
        run: pytest -q -vv tests/integ_py/test_golden_snapshot.py
      - name: Upload golden diff
        if: always()
        uses: actions/upload-artifact@v4
        with:
          name: golden-diff
          path: _artifacts/golden-diff/**

  smoke:
    name: smoke
    runs-on: ubuntu-latest
    needs: [golden-snapshot]
    env:
      PYTHONPATH: ${{ github.workspace }}/src
      NEO_REPO_OUTDIR: ${{ runner.temp }}/_generated
      NEO_COPY_TO_ONEDRIVE: 'false'
      FAIL_ON_PARITY: 'true'
      NEO_APPLY_OVERLAYS: 'false'
    steps:
      - uses: actions/checkout@v4
      - uses: actions/setup-python@v5
        with: { python-version: '3.11' }
      - uses: actions/setup-node@v4
        with: { node-version: '20.x' }
      - run: python -m pip install -U pip && pip install -e .[dev]
      - run: npm ci
      - name: Smoke (blocking)
        run: python ci/smoke.py
<<<<<<< HEAD
      - name: Echo smoke summary
        if: always()
        run: |
          test -f _artifacts/smoke/smoke.log && tail -n 1 _artifacts/smoke/smoke.log || true
=======
      - name: Echo smoke summary (exact)
        if: always()
        run: |
          if [ -f _artifacts/smoke/smoke.log ] && \
             grep -q "SMOKE OK | files=20 | parity=ALL_TRUE | integrity_errors=0" _artifacts/smoke/smoke.log; then
            echo "✅ SMOKE OK | files=20 | parity=ALL_TRUE | integrity_errors=0"
          else
            echo "❌ Smoke summary missing expected line — see artifacts"
          fi
>>>>>>> 17bfa72e
      - name: Upload integrity artifacts
        if: always()
        uses: actions/upload-artifact@v4
        with:
          name: integrity-artifacts
          path: |
            _artifacts/**
            **/INTEGRITY_REPORT.json
            **/build.json
            **/*.zip

  docker-build-smoke:
    runs-on: ubuntu-latest
    needs: [unit-python, unit-js]
    steps:
      - uses: actions/checkout@v4
      - name: Build Docker image
        run: |
          docker build --build-arg GIT_SHA=$(git rev-parse --short HEAD) -t neo-intake-ci:latest .
      - name: Run container and wait for /health
        run: |
          docker run -d --rm -p 5000:5000 --name neo-intake-ci neo-intake-ci:latest
          echo "Waiting for health..."
          for i in {1..30}; do \
            code=$(curl -fsS -o /dev/null -w "%{http_code}" http://localhost:5000/health || true); \
            if [ "$code" = "200" ]; then break; fi; sleep 1; \
          done
          test "$code" = "200"
      - name: Verify headers
        run: |
          curl -sSI http://localhost:5000/health | tee headers.txt
          grep -i "^X-NEO-Intake-Version:" headers.txt
          grep -i "^X-Commit-SHA:" headers.txt
          docker rm -f neo-intake-ci || true
      - name: Upload headers (on failure)
        if: failure()
        uses: actions/upload-artifact@v4
        with:
          name: docker-health-headers
          path: headers.txt

  docs-check:
    name: Docs Check (non-blocking)
    runs-on: ubuntu-latest
    continue-on-error: true
    steps:
      - uses: actions/checkout@v4
      - uses: actions/setup-node@v4
        with: { node-version: '20.x' }
      - name: Run markdownlint via npx (warn-only)
        run: |
          npx markdownlint "**/*.md" || true
      - name: Save report
        if: always()
        run: |
          echo "Docs check completed at $(date -u +%FT%TZ)" > docs-check.txt
      - name: Upload docs report
        if: always()
        uses: actions/upload-artifact@v4
        with:
          name: docs-check
          path: docs-check.txt<|MERGE_RESOLUTION|>--- conflicted
+++ resolved
@@ -122,12 +122,6 @@
       - run: npm ci
       - name: Smoke (blocking)
         run: python ci/smoke.py
-<<<<<<< HEAD
-      - name: Echo smoke summary
-        if: always()
-        run: |
-          test -f _artifacts/smoke/smoke.log && tail -n 1 _artifacts/smoke/smoke.log || true
-=======
       - name: Echo smoke summary (exact)
         if: always()
         run: |
@@ -137,7 +131,6 @@
           else
             echo "❌ Smoke summary missing expected line — see artifacts"
           fi
->>>>>>> 17bfa72e
       - name: Upload integrity artifacts
         if: always()
         uses: actions/upload-artifact@v4
