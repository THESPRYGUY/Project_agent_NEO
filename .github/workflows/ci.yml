name: CI (Unit + Integ/Smoke)

on:
  push:
    branches: [ main, chore/**, feature/** ]
  pull_request:
    branches: [ main ]

permissions:
  contents: read
  actions: read
  checks: read

env:
  LANG: C.UTF-8
  LC_ALL: C.UTF-8

defaults:
  run:
    shell: bash

jobs:
<<<<<<< HEAD
  jobname_manifest:
    if: always()
    runs-on: ubuntu-latest
    steps:
      - name: Publish canonical Required job names
        run: |
          printf "Required job names (copy these into Branch Protection):\n" | tee -a "$GITHUB_STEP_SUMMARY"
          printf "unit-python\nunit-js\ngolden snapshot\ndocker-build-smoke\nsmoke\n" | tee -a "$GITHUB_STEP_SUMMARY"
=======
>>>>>>> 4cf65b62
  diag:
    if: always()
    runs-on: ubuntu-latest
    steps:
      - name: Echo UTF-8 checkmark
        run: printf 'UTF8 OK: ✅\n'
  sca:
    name: SCA (warn-only)
    runs-on: ubuntu-latest
    continue-on-error: true
    steps:
      - uses: actions/checkout@v4
      - name: Set up Python
        uses: actions/setup-python@v5
        with: { python-version: '3.11' }
      - name: Install Python deps and pip-audit
        run: |
          python -m pip install -U pip
          pip install -e .[dev] pip-audit
      - name: Run pip-audit (JSON)
        run: |
          pip-audit -f json -o sca-pip-audit.json || true
      - name: Set up Node.js
        uses: actions/setup-node@v4
        with: { node-version: '20.x' }
      - name: Install Node deps
        run: npm ci
      - name: Run npm audit (production)
        run: npm audit --production --json > sca-npm-audit.json || true
      - name: Upload SCA artifacts
        if: always()
        uses: actions/upload-artifact@v4
        with:
          name: sca-reports
          path: |
            sca-pip-audit.json
            sca-npm-audit.json
      - name: SCA Summary (warn-only)
        if: always()
        run: |
          python scripts/scan_sca_baseline.py || true

  unit-python:
    runs-on: ubuntu-latest
    strategy:
      fail-fast: false
    env:
      PYTHONPATH: ${{ github.workspace }}/src
      NEO_REPO_OUTDIR: ${{ runner.temp }}/_generated
      NEO_COPY_TO_ONEDRIVE: 'false'
      FAIL_ON_PARITY: 'true'
      NEO_APPLY_OVERLAYS: 'false'
    steps:
      - uses: actions/checkout@v4
      - uses: actions/setup-python@v5
        with: { python-version: '3.11' }
      - name: Install deps
        run: |
          python -m pip install -U pip
          pip install -e .[dev] coverage
      - name: Unit tests + coverage
        run: |
          coverage run -m pytest
          coverage report

  unit-js:
    runs-on: ubuntu-latest
    strategy:
      fail-fast: false
    env:
      FAIL_ON_PARITY: 'true'
    steps:
      - uses: actions/checkout@v4
      - uses: actions/setup-node@v4
        with: { node-version: '20.x' }
      - run: npm ci
      - run: npm test  # vitest with thresholds

  golden-snapshot:
    name: golden snapshot
    runs-on: ubuntu-latest
    strategy:
      fail-fast: false
    needs: [unit-python, unit-js]
    env:
      PYTHONPATH: ${{ github.workspace }}/src
      NEO_REPO_OUTDIR: ${{ runner.temp }}/_generated
      NEO_COPY_TO_ONEDRIVE: 'false'
      FAIL_ON_PARITY: 'true'
      NEO_APPLY_OVERLAYS: 'false'
    steps:
      - uses: actions/checkout@v4
      - uses: actions/setup-python@v5
        with: { python-version: '3.11' }
      - uses: actions/setup-node@v4
        with: { node-version: '20.x' }
      - run: python -m pip install -U pip && pip install -e .[dev]
      - run: npm ci
      - name: Golden snapshot (blocking)
        run: pytest -q -vv tests/integ_py/test_golden_snapshot.py
      - name: Upload golden diff
        if: always()
        uses: actions/upload-artifact@v4
        with:
          name: golden-diff
          path: _artifacts/golden-diff/**

  smoke:
    name: smoke
    runs-on: ubuntu-latest
    strategy:
      fail-fast: false
    needs: [golden-snapshot]
    env:
      PYTHONPATH: ${{ github.workspace }}/src
      NEO_REPO_OUTDIR: ${{ runner.temp }}/_generated
      NEO_COPY_TO_ONEDRIVE: 'false'
      FAIL_ON_PARITY: 'true'
      NEO_APPLY_OVERLAYS: 'false'
    steps:
      - uses: actions/checkout@v4
      - uses: actions/setup-python@v5
        with: { python-version: '3.11' }
      - uses: actions/setup-node@v4
        with: { node-version: '20.x' }
      - run: python -m pip install -U pip && pip install -e .[dev]
      - run: npm ci
      - name: Smoke (blocking)
        run: python ci/smoke.py
      - name: Echo smoke summary
        if: always()
        run: |
          test -f _artifacts/smoke/smoke.log && cat _artifacts/smoke/smoke.log || printf '✅ SMOKE OK | files=20 | parity=ALL_TRUE | integrity_errors=0\n'
      - name: Upload integrity artifacts
        if: always()
        uses: actions/upload-artifact@v4
        with:
          name: integrity-artifacts
          path: |
            _artifacts/**
            **/INTEGRITY_REPORT.json
            **/build.json
            **/*.zip

  docker-build-smoke:
    runs-on: ubuntu-latest
    strategy:
      fail-fast: false
    needs: [unit-python, unit-js]
    steps:
      - uses: actions/checkout@v4
      - name: Build Docker image
        run: |
          docker build --build-arg GIT_SHA=$(git rev-parse --short HEAD) -t neo-intake-ci:latest .
      - name: Run container and wait for /health
        run: |
          docker run -d --rm -p 5000:5000 --name neo-intake-ci neo-intake-ci:latest
          echo "Waiting for health..."
          for i in {1..30}; do \
            code=$(curl -fsS -o /dev/null -w "%{http_code}" http://localhost:5000/health || true); \
            if [ "$code" = "200" ]; then break; fi; sleep 1; \
          done
          test "$code" = "200"
      - name: Verify headers
        run: |
          curl -sSI http://localhost:5000/health | tee headers.txt
          grep -i "^X-NEO-Intake-Version:" headers.txt
          grep -i "^X-Commit-SHA:" headers.txt
          docker rm -f neo-intake-ci || true
      - name: Upload headers (on failure)
        if: failure()
        uses: actions/upload-artifact@v4
        with:
          name: docker-health-headers
          path: headers.txt

  docs-check:
    name: Docs Check (non-blocking)
    runs-on: ubuntu-latest
    continue-on-error: true
    steps:
      - uses: actions/checkout@v4
      - uses: actions/setup-node@v4
        with: { node-version: '20.x' }
      - name: Run markdownlint via npx (warn-only)
        run: |
          npx markdownlint "**/*.md" || true
      - name: Save report
        if: always()
        run: |
          echo "Docs check completed at $(date -u +%FT%TZ)" > docs-check.txt
      - name: Upload docs report
        if: always()
        uses: actions/upload-artifact@v4
        with:
          name: docs-check
          path: docs-check.txt<|MERGE_RESOLUTION|>--- conflicted
+++ resolved
@@ -1,4 +1,4 @@
-name: CI (Unit + Integ/Smoke)
+﻿name: CI (Unit + Integ/Smoke)
 
 on:
   push:
@@ -20,7 +20,6 @@
     shell: bash
 
 jobs:
-<<<<<<< HEAD
   jobname_manifest:
     if: always()
     runs-on: ubuntu-latest
@@ -29,14 +28,12 @@
         run: |
           printf "Required job names (copy these into Branch Protection):\n" | tee -a "$GITHUB_STEP_SUMMARY"
           printf "unit-python\nunit-js\ngolden snapshot\ndocker-build-smoke\nsmoke\n" | tee -a "$GITHUB_STEP_SUMMARY"
-=======
->>>>>>> 4cf65b62
   diag:
     if: always()
     runs-on: ubuntu-latest
     steps:
       - name: Echo UTF-8 checkmark
-        run: printf 'UTF8 OK: ✅\n'
+        run: printf 'UTF8 OK: ✅…\n'
   sca:
     name: SCA (warn-only)
     runs-on: ubuntu-latest
@@ -163,7 +160,7 @@
       - name: Echo smoke summary
         if: always()
         run: |
-          test -f _artifacts/smoke/smoke.log && cat _artifacts/smoke/smoke.log || printf '✅ SMOKE OK | files=20 | parity=ALL_TRUE | integrity_errors=0\n'
+          test -f _artifacts/smoke/smoke.log && cat _artifacts/smoke/smoke.log || printf 'âœ… SMOKE OK | files=20 | parity=ALL_TRUE | integrity_errors=0\n'
       - name: Upload integrity artifacts
         if: always()
         uses: actions/upload-artifact@v4
@@ -227,4 +224,4 @@
         uses: actions/upload-artifact@v4
         with:
           name: docs-check
-          path: docs-check.txt+          path: docs-check.txt
