name: CI Extended

on:
  pull_request:
    branches: [main, staging]
    types: [opened, synchronize, reopened, ready_for_review]
  push:
    branches: [ main ]
  workflow_dispatch: {}

jobs:

  golden_snapshot_main:
    name: golden snapshot
    runs-on: ubuntu-latest
    steps:
      - uses: actions/checkout@v4
      - uses: actions/setup-python@v5
        with: { python-version: '3.11' }
      - name: Install deps
        run: |
          python -m pip install --upgrade pip
          if [ -f requirements.txt ]; then pip install -r requirements.txt; fi
          pip install pytest
      - name: Discover golden/snapshot tests
        id: collect
        run: |
          set -e
          COUNT=$(pytest -q -k "golden or snapshot" --collect-only | grep -Eo '::' | wc -l | tr -d ' ')
          echo "count=$COUNT" >> $GITHUB_OUTPUT
      - name: Run golden/snapshot tests
        if: steps.collect.outputs.count != '0'
        run: |
          pytest -q -k "golden or snapshot" --maxfail=1
      - name: No golden/snapshot tests found (skip)
        if: steps.collect.outputs.count == '0'
        run: echo "No golden/snapshot tests found; skipping."

<<<<<<< HEAD
=======
  golden_snapshot_alias:
    name: golden-snapshot
    runs-on: ubuntu-latest
    needs: [golden_snapshot_main]
    if: ${{ always() }}
    steps:
      - run: |
          if [ "${{ needs.golden_snapshot_main.result }}" != "success" ]; then
            echo "Golden snapshot tests failed"
            exit 1
          fi
          echo "Golden snapshot alias context"
>>>>>>> 9203ed0f
<|MERGE_RESOLUTION|>--- conflicted
+++ resolved
@@ -36,8 +36,6 @@
         if: steps.collect.outputs.count == '0'
         run: echo "No golden/snapshot tests found; skipping."
 
-<<<<<<< HEAD
-=======
   golden_snapshot_alias:
     name: golden-snapshot
     runs-on: ubuntu-latest
@@ -49,5 +47,4 @@
             echo "Golden snapshot tests failed"
             exit 1
           fi
-          echo "Golden snapshot alias context"
->>>>>>> 9203ed0f
+          echo "Golden snapshot alias context"